import inspect

import numpy as np
<<<<<<< HEAD
import pyarrow
=======
import streamlit as st

>>>>>>> 1332fa24
from robustnessgym import DataPanel


@st.cache(hash_funcs={pyarrow.lib.Buffer: lambda x: 0})
def load_boolq():
<<<<<<< HEAD
    return DataPanel.load_huggingface('boolq', split='validation', )
=======
    return DataPanel.load_huggingface("boolq", split="validation")
>>>>>>> 1332fa24


@st.cache(hash_funcs={pyarrow.lib.Buffer: lambda x: 0})
def load_boolq_small():
    return DataPanel.load_huggingface("boolq", split="validation[:2]")


def load_datapanel(dataset="boolq", size="small"):
    if dataset == "boolq":
        if size == "small":
            return load_boolq_small()
        else:
            return load_boolq()

def format_code(code=None, output=None, outputs=None, columns=(0.45, 0.1, 0.45)):        
    with st.beta_container():
        code_col, _, stdout_col = st.beta_columns(columns)
        with code_col:
            st.code(code)
        with stdout_col:
            if output is not None:
                st.write(output)
            else:
                for output in outputs:
                    st.write(output)
    st.write("<br>", unsafe_allow_html=True)


def datapanel_page(dataset="boolq", size="small"):
    st.write("# DataPanels: Get your data into Robustness Gym")
    st.write(
        """
Load data into Robustness Gym using the `DataPanel`. For detailed info about 
the `DataPanel`, check out [Mosaic](https://github.com/robustness-gym/mosaic).
        """
    )

    dp = display_dp(dataset, size)

    st.write(
        """
The `DataPanel` organizes data into columns, where columns have heterogenous types.
For example, in the `DataPanel` we loaded, some columns are of type `ListColumn`,
while one is of type `NumpyArrayColumn`. 
        """
    )

    datapanel_sheet(dp)


def datapanel_sheet(dp):
    with st.beta_container():
        code_col, _, stdout_col = st.beta_columns([0.30, 0.05, 0.65])
        with code_col:
            st.write("## Code Snippet")
        with stdout_col:
            st.write("## Output")

    format_code("dp", dp.streamlit(), columns=[0.30, 0.05, 0.65])
    format_code(
        """
dp['passage']
type(dp['passage'])
        """,
        outputs=(dp["passage"].streamlit(), str(type(dp["passage"]))),
        columns=[0.30, 0.05, 0.65],
    )
    format_code(
        """
dp['answer']
type(dp['answer'])
        """,
        outputs=(dp["answer"].streamlit(), str(type(dp["answer"]))),
        columns=[0.30, 0.05, 0.65],
    )
    format_code(
        """
# NumpyArrayColumn works like np.ndarray!
dp['answer'].mean()
dp['answer'].reshape(-1, 1, 1)
        """
        "",
        outputs=(dp["answer"].mean(), dp["answer"].reshape(-1, 1, 1).streamlit()),
        columns=[0.30, 0.05, 0.65],
    )
    format_code("dp[0]", dp[0], columns=[0.30, 0.05, 0.65])
    format_code("dp[:1]", dp[:1].streamlit(), columns=[0.30, 0.05, 0.65])
    format_code("dp.identifier", dp.identifier, columns=[0.30, 0.05, 0.65])
    format_code("dp.columns", dp.columns, columns=[0.30, 0.05, 0.65])
    format_code(
        "dp.map(lambda x: len(x['passage']))",
        dp.map(lambda x: len(x["passage"])).streamlit(),
        columns=[0.30, 0.05, 0.65],
    )
    format_code(
        """
dp.map(lambda x: {
    'passage_len': len(x['passage']),  
    'question_len': len(x['question']),
})
        """,
        dp.map(
            lambda x: {
                "passage_len": len(x["passage"]),
                "question_len": len(x["question"]),
            }
        ).streamlit(),
        columns=[0.30, 0.05, 0.65],
    )
    format_code(
        "dp.filter(lambda x: len(x['passage']) > 600)",
        dp.filter(lambda x: len(x["passage"]) > 600).streamlit(),
        columns=[0.30, 0.05, 0.65],
    )
    format_code(
        "dp.update(lambda x: {'passage_len': len(x['passage'])})",
        dp.update(lambda x: {"passage_len": len(x["passage"])}).streamlit(),
        columns=[0.30, 0.05, 0.65],
    )
    format_code(
        """
dp.update(lambda x: {
    'passage_len': len(x['passage']),  
    'question_len': len(x['question']),
})
        """,
        dp.update(
            lambda x: {
                "passage_len": len(x["passage"]),
                "question_len": len(x["question"]),
            }
        ).streamlit(),
        columns=[0.30, 0.05, 0.65],
    )
    format_code("dp.to_pandas()", dp.to_pandas(), columns=[0.30, 0.05, 0.65])

    st.write("------")


def display_dp(dataset="boolq", size="small"):
    st.subheader("Load Data")
    code_col, stdout_col = st.beta_columns(2)
    with code_col:
        if dataset == "boolq":
            if size == "small":
                dp = load_boolq_small()
                st.code(
                    """
# use the DataPanel to get your data into RG
from robustnessgym import DataPanel  
# any Huggingface dataset
dp = DataPanel.load_huggingface('boolq', split='validation[:2]')  
                    """
                )
            else:
                dp = load_boolq()
                st.code(
                    """
# use the DataPanel to get your data into RG
from robustnessgym import DataPanel
# any Huggingface dataset
dp = DataPanel.load_huggingface('boolq', split='validation')
                    """
                )

    return dp


def operation_page():
    st.write("# Operations: Run common processing workflows in Robustness Gym")
    st.write(
        """
An `Operation` in Robustness Gym is used to write and run common workflows 
e.g. tokenizing text, computing embeddings, tagging text, etc. 
Run an Operation on a `DataPanel` to
add new columns to the `DataPanel` that can be used for analysis. 

The main thing to remember: an `Operation` adds new columns to your `DataPanel`.
        """
    )

    dp = display_dp()

    with st.beta_expander("Run the spaCy pipeline with `SpacyOp`"):
        spacy_example(dp)

    with st.beta_expander("Run the Stanza pipeline with `StanzaOp`"):
        stanza_example(dp)

    with st.beta_expander("Lazily run the TextBlob pipeline with `LazyTextBlobOp`"):
        lazy_textblob_example(dp)

    with st.beta_expander("Write a simple `Operation` to capitalize text"):
        custom_operation_example_1(dp)

    with st.beta_expander(
        "Write an `Operation` that adds "
        "multiple columns to capitalize and upper-case text"
    ):
        custom_operation_example_2(dp)


def spacy_example(dp):
    columns = [0.45, 0.05, 0.50]

    with st.beta_container():
        st.header("Run Operation: `SpacyOp`")
        st.write(
            """
spaCy is a popular text processing library that provides tokenization, tagging 
and other capabilities. 
            """
        )

        from robustnessgym import lookup
        from robustnessgym.ops import SpacyOp

        # Run the Spacy pipeline on the 'question' column of the dataset
        spacy = SpacyOp()
        dp = spacy(dp=dp, columns=['passage'])
        # adds a new column that is auto-named
        # "SpacyOp(lang=en_core_web_sm, neuralcoref=False, columns=['passage'])"
        
        format_code(
            """
from robustnessgym import lookup
from robustnessgym.ops import SpacyOp

# Run the Spacy pipeline on the 'question' column of the dataset
spacy = SpacyOp()
dp = spacy(dp=dp, columns=['passage'])
# adds a new column that is auto-named
# "SpacyOp(lang=en_core_web_sm, neuralcoref=False, columns=['passage'])"
            """,
            dp.streamlit(), 
            columns=columns
        )

<<<<<<< HEAD
=======
                # Run the Spacy pipeline on the 'question' column of the dataset
                spacy = SpacyOp()
                dp = spacy(dp=dp, columns=["passage"])
                # adds a new column that is auto-named
                # "SpacyOp(lang=en_core_web_sm, neuralcoref=False, columns=['passage'])"
>>>>>>> 1332fa24


    st.write("------")

    with st.beta_container():
<<<<<<< HEAD
        spacy_column = lookup(dp, spacy, ['passage'])
        format_code(
            """
lookup(dp, spacy, ['passage'])
            """,
            spacy_column._repr_pandas_(),
            columns=columns
        )

    with st.beta_container():
        st.subheader('Columns contain Cells')
        cell = spacy_column[1]
        format_code( 
            """
cell = spacy_column[1]
cell
            """,
            cell,
            columns=columns
        )
=======
        code_col2, stdout_col2 = st.beta_columns(2)

        with code_col2:
            with st.echo():
                # Grab the Spacy column from the DataPanel using the lookup
                spacy_column = lookup(dp, spacy, ["passage"])

        with stdout_col2:
            with st.echo():
                st.write(spacy_column._repr_pandas_())

    with st.beta_container():
        st.subheader("Columns contain Cells")
        code_col3, stdout_col3 = st.beta_columns(2)
        with code_col3:
            with st.echo():
                # Each element in the column is a SpacyCell
                # that behaves like a Spacy Doc
                cell = spacy_column[1]

        with stdout_col3:
            with st.echo():
                # Print the cell
                st.write(cell)

            with st.echo():
                # Behaves like a Spacy Doc object: list(cell) outputs tokens
                st.write(list(cell))

            with st.echo():
                # Access other attributes normally
                st.write(cell.ents)
>>>>>>> 1332fa24

        format_code(
            """
list(cell)
            """,
            list(cell),
            columns=columns
        )
        format_code(
            """
cell.ents
            """,
            cell.ents,
            columns=columns
        )

def stanza_example(dp):
<<<<<<< HEAD
    columns = [0.45, 0.05, 0.50]
    st.header('Run Stanza Workflow')
    from robustnessgym import lookup
    from robustnessgym.ops import StanzaOp

    # Run the Stanza pipeline on the 'question' column of the dataset
    stanza = StanzaOp()
    dp = stanza(dp=dp, columns=['question'])
    # adds a new column that is auto-named "StanzaOp(columns=['question'])"

    # Grab the Stanza column from the DataPanel using the lookup
    stanza_column = lookup(dp, stanza, ['question'])
    format_code(
        """
from robustnessgym import lookup
from robustnessgym.ops import StanzaOp

# Run the Stanza pipeline on the 'question' column of the dataset
stanza = StanzaOp()
dp = stanza(dp=dp, columns=['question'])
# adds a new column that is auto-named "StanzaOp(columns=['question'])"
=======
    st.header("Run Stanza Workflow")
    col1, col2 = st.beta_columns(2)
    with col2:
        with st.echo():
            from robustnessgym import lookup
            from robustnessgym.ops import StanzaOp

            # Run the Stanza pipeline on the 'question' column of the dataset
            stanza = StanzaOp()
            dp = stanza(dp=dp, columns=["question"])
            # adds a new column that is auto-named "StanzaOp(columns=['question'])"

            # Grab the Stanza column from the DataPanel using the lookup
            stanza_column = lookup(dp, stanza, ["question"])
            st.write(stanza_column._repr_pandas_())

        st.subheader("Columns contain Cells")
        with st.echo():
            # Each element in the column is a StanzaCell
            cell = stanza_column[1]
            st.write("StanzaCell", str(type(cell)))
>>>>>>> 1332fa24

# Grab the Stanza column from the DataPanel using the lookup
stanza_column = lookup(dp, stanza, ['question'])
        """,
        stanza_column._repr_pandas_(),
        columns=columns
    )
    st.subheader('Columns contain Cells')
    format_code(
        """ 
cell = stanza_column[0]
cell
        """,
        stanza_column[0],
        columns=columns
    )
    st.subheader('Cells can be treated like stanza objects')
    format_code(
        """ 
cell = stanza_column[0]
cell.text
        """,
        stanza_column[0].text,
        columns=columns
    )
    format_code(
        """ 
cell = stanza_column[0]
cell.entities
        """,
        stanza_column[0].entities,
        columns=columns
    )


def lazy_textblob_example(dp):
<<<<<<< HEAD
    columns = [0.45, 0.05, 0.50]
    st.header('Run TextBlob Workflow Lazily')

    def fn():
        nonlocal dp
        from robustnessgym import lookup
        from robustnessgym.ops import LazyTextBlobOp

        # Run the TextBlob pipeline on the 'passage' column of the dataset
        textblob = LazyTextBlobOp()
        dp = textblob(dp=dp, columns=['question'])
        # adds a new column that is auto-named "LazyTextBlobOp(columns=['question'])"

        # Grab the TextBlob column from the DataPanel using the lookup
        textblob_column = lookup(dp, textblob, ['question'])
        return textblob_column  
    fn_source = inspect.getsource(fn)
    fn_source = "\n".join([line[4:] for line in fn_source.split("\n")[2:]])
    textblob_column = fn()
    format_code(fn_source, textblob_column._repr_pandas_(), columns=columns)

    st.subheader('Columns contain cells')
    cell = textblob_column[1]
    format_code(
        """
cell = textblob_column[1]
cell
        """, 
        textblob_column[1], 
        columns=columns
    )
    format_code(
        """
cell.sentences
        """, 
        cell.sentences, 
        columns=columns
    )


def custom_operation_example_1(dp):
    columns = [0.45, 0.05, 0.50]
    st.header('Run Custom Operation')

    def fn():
        from robustnessgym import Operation, Id
=======
    st.header("Run TextBlob Workflow Lazily")
    col1, col2 = st.beta_columns(2)

    with col2:
        with st.echo():
            from robustnessgym import lookup
            from robustnessgym.ops import LazyTextBlobOp

            # Run the TextBlob pipeline on the 'passage' column of the dataset
            textblob = LazyTextBlobOp()
            dp = textblob(dp=dp, columns=["passage"])
            # adds a new column that is auto-named "LazyTextBlobOp(columns=['passage'])"

            # Grab the TextBlob column from the DataPanel using the lookup
            textblob_column = lookup(dp, textblob, ["passage"])
            st.write(textblob_column._repr_pandas_())

        st.subheader("Columns contain cells")
        with st.echo():
            # Each element in the column is a LazyTextBlobCell
            cell = textblob_column[1]
            st.write("LazyTextBlobCell", str(type(cell)))

            # Behaves like a TextBlob object
            st.write(cell)
            st.write(cell.sentences)


def custom_operation_example_1(dp):
    st.header("Run Custom Operation")
    col1, col2 = st.beta_columns(2)

    with col2:
        with st.echo():
            from robustnessgym import Id, Operation, lookup
>>>>>>> 1332fa24

        # A function that capitalizes text
        def capitalize(batch, columns):
            return [text.capitalize() for text in batch[columns[0]]]

<<<<<<< HEAD
        # Wrap in an Operation: `process_batch_fn` accepts functions that have
        # exactly 2 arguments: batch and columns, and returns a tuple of outputs
        op = Operation(
            identifier=Id('CapitalizeOp'),
            process_batch_fn=capitalize,
        )
        return op
    fn_source = inspect.getsource(fn)
    fn_source = "\n".join([line[4:] for line in fn_source.split("\n")[1:]])
    op = fn()
    format_code(fn_source, op, columns=columns)

    def fn():
        nonlocal dp
        from robustnessgym import lookup
        dp = op(dp=dp, columns=['question'])

        # Look it up when you need it
        capitalized_text = lookup(dp, op, ['question'])
        return capitalized_text
=======
            # Wrap in an Operation: `process_batch_fn` accepts functions that have
            # exactly 2 arguments: batch and columns, and returns a tuple of outputs
            op = Operation(
                identifier=Id("CapitalizeOp"),
                process_batch_fn=capitalize,
            )
            st.write(op)

        with st.echo():
            # Apply to a DataPanel
            dp = op(dp=dp, columns=["question"])

            # Look it up when you need it
            capitalized_text = lookup(dp, op, ["question"])
            st.write(capitalized_text._repr_pandas_())
>>>>>>> 1332fa24

    fn_source = inspect.getsource(fn)
    fn_source = "\n".join([line[4:] for line in fn_source.split("\n")[1:]])
    capitalized_text = fn()
    format_code(fn_source, capitalized_text._repr_pandas_(), columns=columns)

    format_code("capitalized_text[0]", capitalized_text[0], columns=columns)

<<<<<<< HEAD


def custom_operation_example_2(dp):
    columns = [0.45, 0.05, 0.50]
    st.header('Run Custom Operation')

    def fn():
        from robustnessgym import Operation, Id

        # A function that capitalizes and upper-cases text: this will
        # be used to add two columns to the DataPanel
        def capitalize_and_upper(batch, columns):
            return [text.capitalize() for text in batch[columns[0]]], \
                    [text.upper() for text in batch[columns[0]]]

        # Wrap in an Operation: `process_batch_fn` accepts functions that have
        # exactly 2 arguments: batch and columns, and returns a tuple of outputs
        op = Operation(
            identifier=Id('ProcessingOp'),
            output_names=['capitalize', 'upper'],
            process_batch_fn=capitalize_and_upper,
        )
        return op
    fn_source = inspect.getsource(fn)
    fn_source = "\n".join([line[4:] for line in fn_source.split("\n")[1:]])
    op = fn()
    format_code(fn_source, op, columns=columns)

    def fn():
        nonlocal dp
        # Apply to a DataPanel
        dp = op(dp=dp, columns=['question'])
        return dp

    fn_source = inspect.getsource(fn)
    fn_source = "\n".join([line[4:] for line in fn_source.split("\n")[2:]])
    new_dp = fn()
    format_code(fn_source, new_dp._repr_pandas_(), columns=columns)

    def fn():
        nonlocal dp, op
        from robustnessgym import lookup
        capitalized_text = lookup(dp, op, ['question'], 'capitalize')
        return capitalized_text

    fn_source = inspect.getsource(fn)
    fn_source = "\n".join([line[4:] for line in fn_source.split("\n")[2:]])
    capitalized_text = fn()
    format_code(fn_source, capitalized_text._repr_pandas_(), columns=columns)

    def fn():
        nonlocal dp, op
        from robustnessgym import lookup
        upper_text = lookup(dp, op, ['question'], 'upper')
        return upper_text

    fn_source = inspect.getsource(fn)
    fn_source = "\n".join([line[4:] for line in fn_source.split("\n")[2:]])
    upper_text = fn()
    format_code(fn_source, upper_text._repr_pandas_(), columns=columns)
=======
def custom_operation_example_2(dp):
    st.header("Run Custom Operation")
    col1, col2 = st.beta_columns(2)

    with col2:
        with st.echo():
            from robustnessgym import Id, Operation

            # A function that capitalizes and upper-cases text: this will
            # be used to add two columns to the DataPanel
            def capitalize_and_upper(batch, columns):
                return [text.capitalize() for text in batch[columns[0]]], [
                    text.upper() for text in batch[columns[0]]
                ]

            # Wrap in an Operation: `process_batch_fn` accepts functions that have
            # exactly 2 arguments: batch and columns, and returns a tuple of outputs
            op = Operation(
                identifier=Id("ProcessingOp"),
                output_names=["capitalize", "upper"],
                process_batch_fn=capitalize_and_upper,
            )
            st.write(op)

        with st.echo():
            from robustnessgym import lookup

            # Apply to a DataPanel
            dp = op(dp=dp, columns=["question"])

            # Adds 2 columns to the DataPanel
            st.write(dp.column_names)
            st.write(dp._repr_pandas_())

            # Look them up when you need them
            capitalized_text = lookup(dp, op, ["question"], "capitalize")
            upper_text = lookup(dp, op, ["question"], "upper")
            st.write(capitalized_text._repr_pandas_())
            st.write(upper_text._repr_pandas_())
>>>>>>> 1332fa24


def subpopulation_example_1():
    col1, col2 = st.beta_columns(2)
    dp = display_dp(col1, size="all")

    with col2:
        with st.echo():
            from robustnessgym import DataPanel, ScoreSubpopulation, lookup
            from robustnessgym.ops import SpacyOp

            def length(batch: DataPanel, columns: list):
                try:
                    # Take advantage of previously stored Spacy information
                    return [len(doc) for doc in lookup(batch, SpacyOp, columns)]
                except AttributeError:
                    # If unavailable, fall back to splitting text
                    return [len(text.split()) for text in batch[columns[0]]]

            # Create a subpopulation that buckets examples based on length
            length_sp = ScoreSubpopulation(
                intervals=[(0, 10), (10, 20)],
                score_fn=length,
            )

            slices, membership = length_sp(dp=dp, columns=["passage"])
            # `slices` is a list of 2 DataPanels
            # `membership` is an np.ndarray of shape (n x 2)
            st.markdown("`slices`")
            st.write(slices)
            st.markdown("`membership`")
            st.write(membership)

        with st.echo():
            # Create a subpopulation that buckets examples based on length
            length_sp = ScoreSubpopulation(
                # mixture of percentile intervals and raw intervals
                intervals=[("0%", "10%"), ("10%", "20%"), (10, 20)],
                score_fn=length,
            )

            slices, membership = length_sp(dp=dp, columns=["passage"])
            st.write("`slices` sizes:", [len(sl) for sl in slices])
            st.write("`membership` shape:", membership.shape)

        st.write("### Updated intervals")
        with st.echo():
            # The percentile intervals are updated to
            # raw values after running the subpopulation
            st.write(length_sp.intervals)

        st.write("### Examples and average passage length for each slice")
        with st.echo():
            for sl in slices:
                # The slice identifier
                st.write(str(sl.identifier))
                # Look at the first 3 examples from the slice
                st.write(sl.head(3)._repr_pandas_())
                # Calculate the average length of the passages in the slice
                st.write(
                    sl.map(lambda x: length(x, ["passage"]), is_batched_fn=True).mean()
                )


def transformation_example_1():
    col1, col2 = st.beta_columns(2)
    dp = display_dp(col1)


if __name__ == "__main__":
    st.set_page_config(layout="wide")

    # st.title("RG Ops Demo")

    st.sidebar.title(":rocket: Robustness Gym\n " "## Cheat Sheet")

    st.sidebar.write("#### Installation")
    st.sidebar.code(
        """
$ pip install robustnessgym
# see setup.py for a list of optional packages
$ pip install robustnessgym[text]
        """,
        language="bash",
    )

    st.sidebar.write("#### Import convention")
    st.sidebar.code("import robustnessgym as rg")

    st.sidebar.write("### Selection")
    section = st.sidebar.radio(
        "Section",
        ["DataPanel", "Operation", "Subpopulation"],
    )

    if section == "DataPanel":
        datapanel_page(size="all")

    elif section == "Operation":
        operation_page()

    elif section == "Subpopulation":
        selection = st.sidebar.radio("Subpopulation Example", ["Subpopulation-1"])
        if selection == "Subpopulation-1":
            subpopulation_example_1()

    elif section == "Transformation":
        selection = st.sidebar.selectbox("Transformation Example", ["Transformation-1"])
        if selection == "Transformation-1":
            transformation_example_1()<|MERGE_RESOLUTION|>--- conflicted
+++ resolved
@@ -1,22 +1,13 @@
 import inspect
 
 import numpy as np
-<<<<<<< HEAD
 import pyarrow
-=======
-import streamlit as st
-
->>>>>>> 1332fa24
 from robustnessgym import DataPanel
 
 
 @st.cache(hash_funcs={pyarrow.lib.Buffer: lambda x: 0})
 def load_boolq():
-<<<<<<< HEAD
     return DataPanel.load_huggingface('boolq', split='validation', )
-=======
-    return DataPanel.load_huggingface("boolq", split="validation")
->>>>>>> 1332fa24
 
 
 @st.cache(hash_funcs={pyarrow.lib.Buffer: lambda x: 0})
@@ -255,20 +246,11 @@
             columns=columns
         )
 
-<<<<<<< HEAD
-=======
-                # Run the Spacy pipeline on the 'question' column of the dataset
-                spacy = SpacyOp()
-                dp = spacy(dp=dp, columns=["passage"])
-                # adds a new column that is auto-named
-                # "SpacyOp(lang=en_core_web_sm, neuralcoref=False, columns=['passage'])"
->>>>>>> 1332fa24
 
 
     st.write("------")
 
     with st.beta_container():
-<<<<<<< HEAD
         spacy_column = lookup(dp, spacy, ['passage'])
         format_code(
             """
@@ -289,40 +271,6 @@
             cell,
             columns=columns
         )
-=======
-        code_col2, stdout_col2 = st.beta_columns(2)
-
-        with code_col2:
-            with st.echo():
-                # Grab the Spacy column from the DataPanel using the lookup
-                spacy_column = lookup(dp, spacy, ["passage"])
-
-        with stdout_col2:
-            with st.echo():
-                st.write(spacy_column._repr_pandas_())
-
-    with st.beta_container():
-        st.subheader("Columns contain Cells")
-        code_col3, stdout_col3 = st.beta_columns(2)
-        with code_col3:
-            with st.echo():
-                # Each element in the column is a SpacyCell
-                # that behaves like a Spacy Doc
-                cell = spacy_column[1]
-
-        with stdout_col3:
-            with st.echo():
-                # Print the cell
-                st.write(cell)
-
-            with st.echo():
-                # Behaves like a Spacy Doc object: list(cell) outputs tokens
-                st.write(list(cell))
-
-            with st.echo():
-                # Access other attributes normally
-                st.write(cell.ents)
->>>>>>> 1332fa24
 
         format_code(
             """
@@ -340,7 +288,6 @@
         )
 
 def stanza_example(dp):
-<<<<<<< HEAD
     columns = [0.45, 0.05, 0.50]
     st.header('Run Stanza Workflow')
     from robustnessgym import lookup
@@ -362,29 +309,6 @@
 stanza = StanzaOp()
 dp = stanza(dp=dp, columns=['question'])
 # adds a new column that is auto-named "StanzaOp(columns=['question'])"
-=======
-    st.header("Run Stanza Workflow")
-    col1, col2 = st.beta_columns(2)
-    with col2:
-        with st.echo():
-            from robustnessgym import lookup
-            from robustnessgym.ops import StanzaOp
-
-            # Run the Stanza pipeline on the 'question' column of the dataset
-            stanza = StanzaOp()
-            dp = stanza(dp=dp, columns=["question"])
-            # adds a new column that is auto-named "StanzaOp(columns=['question'])"
-
-            # Grab the Stanza column from the DataPanel using the lookup
-            stanza_column = lookup(dp, stanza, ["question"])
-            st.write(stanza_column._repr_pandas_())
-
-        st.subheader("Columns contain Cells")
-        with st.echo():
-            # Each element in the column is a StanzaCell
-            cell = stanza_column[1]
-            st.write("StanzaCell", str(type(cell)))
->>>>>>> 1332fa24
 
 # Grab the Stanza column from the DataPanel using the lookup
 stanza_column = lookup(dp, stanza, ['question'])
@@ -421,7 +345,6 @@
 
 
 def lazy_textblob_example(dp):
-<<<<<<< HEAD
     columns = [0.45, 0.05, 0.50]
     st.header('Run TextBlob Workflow Lazily')
 
@@ -468,49 +391,11 @@
 
     def fn():
         from robustnessgym import Operation, Id
-=======
-    st.header("Run TextBlob Workflow Lazily")
-    col1, col2 = st.beta_columns(2)
-
-    with col2:
-        with st.echo():
-            from robustnessgym import lookup
-            from robustnessgym.ops import LazyTextBlobOp
-
-            # Run the TextBlob pipeline on the 'passage' column of the dataset
-            textblob = LazyTextBlobOp()
-            dp = textblob(dp=dp, columns=["passage"])
-            # adds a new column that is auto-named "LazyTextBlobOp(columns=['passage'])"
-
-            # Grab the TextBlob column from the DataPanel using the lookup
-            textblob_column = lookup(dp, textblob, ["passage"])
-            st.write(textblob_column._repr_pandas_())
-
-        st.subheader("Columns contain cells")
-        with st.echo():
-            # Each element in the column is a LazyTextBlobCell
-            cell = textblob_column[1]
-            st.write("LazyTextBlobCell", str(type(cell)))
-
-            # Behaves like a TextBlob object
-            st.write(cell)
-            st.write(cell.sentences)
-
-
-def custom_operation_example_1(dp):
-    st.header("Run Custom Operation")
-    col1, col2 = st.beta_columns(2)
-
-    with col2:
-        with st.echo():
-            from robustnessgym import Id, Operation, lookup
->>>>>>> 1332fa24
 
         # A function that capitalizes text
         def capitalize(batch, columns):
             return [text.capitalize() for text in batch[columns[0]]]
 
-<<<<<<< HEAD
         # Wrap in an Operation: `process_batch_fn` accepts functions that have
         # exactly 2 arguments: batch and columns, and returns a tuple of outputs
         op = Operation(
@@ -531,23 +416,6 @@
         # Look it up when you need it
         capitalized_text = lookup(dp, op, ['question'])
         return capitalized_text
-=======
-            # Wrap in an Operation: `process_batch_fn` accepts functions that have
-            # exactly 2 arguments: batch and columns, and returns a tuple of outputs
-            op = Operation(
-                identifier=Id("CapitalizeOp"),
-                process_batch_fn=capitalize,
-            )
-            st.write(op)
-
-        with st.echo():
-            # Apply to a DataPanel
-            dp = op(dp=dp, columns=["question"])
-
-            # Look it up when you need it
-            capitalized_text = lookup(dp, op, ["question"])
-            st.write(capitalized_text._repr_pandas_())
->>>>>>> 1332fa24
 
     fn_source = inspect.getsource(fn)
     fn_source = "\n".join([line[4:] for line in fn_source.split("\n")[1:]])
@@ -556,7 +424,6 @@
 
     format_code("capitalized_text[0]", capitalized_text[0], columns=columns)
 
-<<<<<<< HEAD
 
 
 def custom_operation_example_2(dp):
@@ -617,47 +484,6 @@
     fn_source = "\n".join([line[4:] for line in fn_source.split("\n")[2:]])
     upper_text = fn()
     format_code(fn_source, upper_text._repr_pandas_(), columns=columns)
-=======
-def custom_operation_example_2(dp):
-    st.header("Run Custom Operation")
-    col1, col2 = st.beta_columns(2)
-
-    with col2:
-        with st.echo():
-            from robustnessgym import Id, Operation
-
-            # A function that capitalizes and upper-cases text: this will
-            # be used to add two columns to the DataPanel
-            def capitalize_and_upper(batch, columns):
-                return [text.capitalize() for text in batch[columns[0]]], [
-                    text.upper() for text in batch[columns[0]]
-                ]
-
-            # Wrap in an Operation: `process_batch_fn` accepts functions that have
-            # exactly 2 arguments: batch and columns, and returns a tuple of outputs
-            op = Operation(
-                identifier=Id("ProcessingOp"),
-                output_names=["capitalize", "upper"],
-                process_batch_fn=capitalize_and_upper,
-            )
-            st.write(op)
-
-        with st.echo():
-            from robustnessgym import lookup
-
-            # Apply to a DataPanel
-            dp = op(dp=dp, columns=["question"])
-
-            # Adds 2 columns to the DataPanel
-            st.write(dp.column_names)
-            st.write(dp._repr_pandas_())
-
-            # Look them up when you need them
-            capitalized_text = lookup(dp, op, ["question"], "capitalize")
-            upper_text = lookup(dp, op, ["question"], "upper")
-            st.write(capitalized_text._repr_pandas_())
-            st.write(upper_text._repr_pandas_())
->>>>>>> 1332fa24
 
 
 def subpopulation_example_1():
